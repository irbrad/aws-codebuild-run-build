--- conflicted
+++ resolved
@@ -41,7 +41,6 @@
   return waitForBuildEndTime(sdk, start.build);
 }
 
-<<<<<<< HEAD
 async function buildBatch(sdk, params) {
   // Start the batch
   const { buildBatch } = await sdk.codeBuild.startBuildBatch(params).promise();
@@ -149,8 +148,6 @@
   return current;
 }
 
-async function waitForBuildEndTime(sdk, { id, logs }, nextToken) {
-=======
 async function waitForBuildEndTime(
   sdk,
   { id, logs },
@@ -159,7 +156,6 @@
   throttleCount,
   nextToken
 ) {
->>>>>>> a6e29fe2
   const {
     codeBuild,
     cloudWatchLogs,
