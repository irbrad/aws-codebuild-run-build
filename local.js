#!/usr/bin/env node
// Copyright 2020 Amazon.com, Inc. or its affiliates. All Rights Reserved.
// SPDX-License-Identifier: Apache-2.0

const uuid = require("uuid/v4");
const cp = require("child_process");
const cb = require("./code-build");
const assert = require("assert");
const yargs = require("yargs");

<<<<<<< HEAD
const { projectName, buildspecOverride, envPassthrough, remote, batch } = yargs
=======
const { projectName, buildspecOverride, computeTypeOverride, environmentTypeOverride, imageOverride, envPassthrough, remote } = yargs
>>>>>>> a6e29fe2
  .option("project-name", {
    alias: "p",
    describe: "AWS CodeBuild Project Name",
    demandOption: true,
    type: "string",
  })
  .option("buildspec-override", {
    alias: "b",
    describe: "Path to buildspec file",
    type: "string",
  })
  .option("compute-type-override", {
    alias: "c",
    describe: "The name of a compute type for this build that overrides the one specified in the build project.",
    type: "string",
  })
  .option("environment-type-override", {
    alias: "et",
    describe: "A container type for this build that overrides the one specified in the build project.",
    type: "string",
  })
  .option("image-override", {
    alias: "i",
    describe: "The name of an image for this build that overrides the one specified in the build project.",
    type: "string",
  })
  .option("env-vars-for-codebuild", {
    alias: "e",
    describe: "List of environment variables to send to CodeBuild",
    type: "array",
  })
  .option("remote", {
    alias: "r",
    describe: "remote name to publish to",
    default: "origin",
    type: "string",
  })
  .option("batch", {
    describe: "Run as AWS CodeBuild batch build",
    type: "boolean",
    default: false,
  }).argv;

const BRANCH_NAME = uuid();

const params = cb.inputs2Parameters({
  projectName,
  ...githubInfo(remote),
  sourceVersion: BRANCH_NAME,
  buildspecOverride,
  computeTypeOverride,
  environmentTypeOverride,
  imageOverride,
  envPassthrough,
});

const sdk = cb.buildSdk();

pushBranch(remote, BRANCH_NAME);

// Need to select batch or build mode
(batch ? cb.buildBatch(sdk, params) : cb.build(sdk, params))
  .then(() => deleteBranch(remote, BRANCH_NAME))
  .catch((err) => {
    deleteBranch(remote, BRANCH_NAME);
    throw err;
  });

function pushBranch(remote, branchName) {
  cp.execSync(`git push ${remote} HEAD:${branchName}`);
}

function deleteBranch(remote, branchName) {
  cp.execSync(`git push ${remote} :${branchName}`);
}

function githubInfo(remote) {
  const gitHubSSH = "git@github.com:";
  const gitHubHTTPS = "https://github.com/";
  /* Expecting to match something like:
   * 'fork    git@github.com:seebees/aws-codebuild-run-build.git (push)'
   * Which is the output of `git remote -v`
   */
  const remoteMatch = new RegExp(`^${remote}.*\\(push\\)$`);
  /* Not doing a grep because then I have to pass user input to the shell.
   * This way I don't have to worry about sanitizing and injection and all that jazz.
   * Further, when I _do_ pass the remote into the shell to push to it,
   * given that I find it in the remote list,
   * I feel confident that there are no shinanaigans.
   */
  const [gitRemote] = cp
    .execSync("git remote -v")
    .toString()
    .split("\n")
    .filter((line) => line.trim().match(remoteMatch));
  assert(gitRemote, `No remote found named ${remote}`);
  const [, url] = gitRemote.split(/[\t ]/);
  if (url.startsWith(gitHubHTTPS)) {
    const [owner, repo] = url.slice(gitHubHTTPS.length, -4).split("/");
    return { owner, repo };
  } else if (url.startsWith(gitHubSSH)) {
    const [owner, repo] = url.slice(gitHubSSH.length, -4).split("/");
    return { owner, repo };
  } else {
    throw new Error(`Unsupported format: ${url}`);
  }
}<|MERGE_RESOLUTION|>--- conflicted
+++ resolved
@@ -8,11 +8,7 @@
 const assert = require("assert");
 const yargs = require("yargs");
 
-<<<<<<< HEAD
-const { projectName, buildspecOverride, envPassthrough, remote, batch } = yargs
-=======
-const { projectName, buildspecOverride, computeTypeOverride, environmentTypeOverride, imageOverride, envPassthrough, remote } = yargs
->>>>>>> a6e29fe2
+const { projectName, buildspecOverride, computeTypeOverride, environmentTypeOverride, imageOverride, envPassthrough, remote, batch } = yargs
   .option("project-name", {
     alias: "p",
     describe: "AWS CodeBuild Project Name",
